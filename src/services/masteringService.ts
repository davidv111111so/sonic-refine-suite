--- conflicted
+++ resolved
@@ -1,14 +1,6 @@
 import { supabase } from '@/integrations/supabase/client';
 import { MasteringSettingsData } from '@/components/ai-mastering/MasteringSettings';
 
-<<<<<<< HEAD
-interface UploadResult {
-  gcsPath: string;
-  signedUrl: string;
-}
-
-=======
->>>>>>> 8114d3df
 export class MasteringService {
   private backendUrl = "http://localhost:8001"; // Local python backend
 
@@ -18,96 +10,6 @@
   private async getAuthToken(): Promise<string> {
     const { data: { session } } = await supabase.auth.getSession();
     if (!session?.access_token) {
-<<<<<<< HEAD
-      throw new Error('No authentication token available. Please log in.');
-    }
-    
-    return session.access_token;
-  }
-
-  /**
-   * Step 1: Upload file to Google Cloud Storage
-   */
-  async uploadFileToGCS(
-    file: File, 
-    onProgress?: (percent: number) => void
-  ): Promise<UploadResult> {
-    const authToken = await this.getAuthToken();
-
-    // 1. Get signed upload URL from backend via edge function
-    const { data: urlData, error: urlError } = await supabase.functions.invoke('generate-upload-url', {
-      body: {
-        fileName: file.name,
-        fileType: file.type || 'audio/wav',
-        fileSize: file.size
-      }
-    });
-
-    if (urlError || !urlData) {
-      throw new Error(`Failed to get upload URL: ${urlError?.message || 'Unknown error'}`);
-    }
-
-    const { signedUrl, gcsFileName } = urlData;
-
-    // 2. Upload file directly to GCS using signed URL
-    const uploadResponse = await fetch(signedUrl, {
-      method: 'PUT',
-      headers: {
-        'Content-Type': file.type || 'audio/wav',
-      },
-      body: file
-    });
-
-    if (!uploadResponse.ok) {
-      throw new Error(`Failed to upload file: ${uploadResponse.statusText}`);
-    }
-
-    if (onProgress) {
-      onProgress(100);
-    }
-
-    return {
-      gcsPath: gcsFileName,
-      signedUrl
-    };
-  }
-
-  /**
-   * Step 2: Start mastering job (now returns immediately with result)
-   */
-  async startMasteringJob(
-    targetGcsPath: string,
-    referenceGcsPath: string,
-    settings?: MasteringSettingsData
-  ): Promise<{ jobId: string; downloadUrl: string }> {
-    const { data, error } = await supabase.functions.invoke('start-mastering-job', {
-      body: {
-        targetGcsPath,
-        referenceGcsPath,
-        settings: settings || {}
-      }
-    });
-
-    if (error || !data) {
-      throw new Error(`Failed to start mastering job: ${error?.message || 'Unknown error'}`);
-    }
-
-    return { 
-      jobId: data.jobId,
-      downloadUrl: data.downloadUrl
-    };
-  }
-
-  /**
-   * Download file from URL
-   */
-  private async downloadFile(url: string): Promise<Blob> {
-    const response = await fetch(url);
-    if (!response.ok) {
-      throw new Error(`Failed to download result: ${response.statusText}`);
-    }
-    return await response.blob();
-=======
       // For dev bypass mode, return a dummy token
       if (localStorage.getItem("dev_bypass") === "true") {
         return "dev-bypass-token";
@@ -116,7 +18,6 @@
     }
 
     return session.access_token;
->>>>>>> 8114d3df
   }
 
   /**
@@ -133,22 +34,6 @@
 
       const authToken = await this.getAuthToken();
 
-<<<<<<< HEAD
-      // Stage 3: Start mastering job and process (40-80%)
-      if (onProgress) onProgress('Processing with Matchering AI...', 40);
-      const { jobId, downloadUrl } = await this.startMasteringJob(
-        targetUpload.gcsPath,
-        referenceUpload.gcsPath,
-        settings
-      );
-
-      console.log(`✅ Mastering job completed: ${jobId}`);
-      if (onProgress) onProgress('Processing complete!', 80);
-
-      // Stage 4: Download result (80-100%)
-      if (onProgress) onProgress('Downloading mastered file...', 80);
-      const resultBlob = await this.downloadFile(downloadUrl);
-=======
       // Create FormData with both files
       const formData = new FormData();
       formData.append('target', targetFile);
@@ -180,7 +65,6 @@
       // Get the mastered audio blob
       const blob = await response.blob();
 
->>>>>>> 8114d3df
       if (onProgress) onProgress('Complete!', 100);
 
       console.log('✅ Mastering complete!');
