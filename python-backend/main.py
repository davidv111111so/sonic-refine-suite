--- conflicted
+++ resolved
@@ -28,45 +28,6 @@
     }
 })
 
-<<<<<<< HEAD
-# GCS Configuration
-PROJECT_ID = os.getenv('GOOGLE_CLOUD_PROJECT_ID')
-BUCKET_NAME = os.getenv('GOOGLE_CLOUD_BUCKET_NAME')
-BACKEND_API_TOKEN = os.getenv('SPECTRUM_BACKEND_API_TOKEN')
-
-def validate_api_token():
-    """Validate API token from Authorization header"""
-    if not BACKEND_API_TOKEN:
-        return True  # Skip validation if token not configured
-    
-    auth_header = request.headers.get('Authorization')
-    if not auth_header:
-        return False
-    
-    try:
-        token = auth_header.replace('Bearer ', '').strip()
-        return token == BACKEND_API_TOKEN
-    except:
-        return False
-
-# Initialize GCS client
-def get_storage_client():
-    """Initialize Google Cloud Storage client with credentials from environment"""
-    credentials_json = os.getenv('GOOGLE_APPLICATION_CREDENTIALS_JSON')
-    if not credentials_json:
-        raise ValueError("GOOGLE_APPLICATION_CREDENTIALS_JSON not set")
-    
-    # Parse JSON credentials
-    credentials_dict = json.loads(credentials_json)
-    
-    # Create credentials from dict
-    from google.oauth2 import service_account
-    credentials = service_account.Credentials.from_service_account_info(credentials_dict)
-    
-    return storage.Client(credentials=credentials, project=PROJECT_ID)
-
-=======
->>>>>>> 8114d3df
 @app.route('/health', methods=['GET'])
 def health_check():
     """Health check endpoint"""
@@ -78,10 +39,6 @@
     # Handle CORS preflight
     if request.method == 'OPTIONS':
         return '', 204
-    
-    # Validate API token
-    if not validate_api_token():
-        return jsonify({"error": "Unauthorized: Invalid API token"}), 401
     
     start_time = time.time()
     temp_files = []
